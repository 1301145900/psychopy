--- conflicted
+++ resolved
@@ -59,11 +59,7 @@
     astunparse
     esprima
     freetype-py
-<<<<<<< HEAD
-    pathlib
-=======
     pathlib; python_version < "3.4"
->>>>>>> 08099476
     # Platform-specific dependencies.
     questplus; python_version >= "3.6"
     imageio < 2.5; python_version < "3"

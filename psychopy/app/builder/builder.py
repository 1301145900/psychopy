--- conflicted
+++ resolved
@@ -362,17 +362,10 @@
         flow = self.frame.exp.flow
         if op=='remove':
             # remove name from namespace only if its a loop (which exists only in the flow)
-<<<<<<< HEAD
-            if component.type in ['TrialHandler', 'StairHandler'] and component.params.has_key('trialListFile'):
-                trialListFile = component.params['trialListFile'].val
-                if trialListFile not in [None, 'None']: # best to avoid it ever getting set to 'None'; where?
-                    _, fieldNames = data.importTrialList(trialListFile, returnFieldNames=True)
-=======
             if component.type in ['TrialHandler', 'StairHandler']:
                 conditionsFile = component.params['conditionsFile'].val
                 if conditionsFile:
                     _, fieldNames = data.importConditions(conditionsFile, returnFieldNames=True)
->>>>>>> 6816b35f
                     for fname in fieldNames:
                         self.frame.exp.namespace.remove(fname)
                 self.frame.exp.namespace.remove(component.params['name'].val)
@@ -661,15 +654,9 @@
 
         #add a name label, loop info, except at smallest size
         name = loop.params['name'].val
-<<<<<<< HEAD
         if self.frame.app.prefs.builder['showLoopInfoInFlow'] and not self.flowSize==0:
-            if 'trialList' in loop.params.keys() and loop.params['trialList'].val:
-                xnumTrials = 'x'+str(len(loop.params['trialList'].val))
-=======
-        if self.frame.app.prefs.builder['showLoopInfoInFlow']:
             if 'conditions' in loop.params.keys() and loop.params['conditions'].val:
                 xnumTrials = 'x'+str(len(loop.params['conditions'].val))
->>>>>>> 6816b35f
             else: xnumTrials = ''
             name += '  ('+str(loop.params['nReps'].val)+xnumTrials
             abbrev = ['', {'random': 'rnd.', 'sequential': 'seq.', 'fullRandom':'fRn.',

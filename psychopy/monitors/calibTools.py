--- conflicted
+++ resolved
@@ -602,12 +602,7 @@
             self.min, self.max, self.gammaModel = self.fitGammaFun(self.inputs, self.lumsInitial)
             if eq==4:
                 self.gamma, self.a, self.k = self.gammaModel
-<<<<<<< HEAD
-                self.b = (inputs[0]-self.a)**(1.0/self.gamma)
-                print self.a, self.b, self.k, self.gamma
-=======
                 self.b = (lums[0]-self.a)**(1.0/self.gamma)
->>>>>>> 5e93da4f
             else: 
                 self.gamma=self.gammaModel[0]
                 self.a = self.b = self.k = None
@@ -627,16 +622,6 @@
         maxGamma = 20.0
         gammaGuess=2.0
         y = numpy.asarray(y)
-<<<<<<< HEAD
-        minLum = min(y) #offset
-        maxLum = max(y) #gain
-        if self.eq==4:
-            aGuess = minLum/2.0
-            kGuess = (maxLum - aGuess)**(1.0/gammaGuess) - aGuess
-            guess = [gammaGuess, aGuess, kGuess]
-        else:
-            guess = [gammaGuess]
-=======
         minLum = y[0]
         maxLum = y[-1]
         if self.eq==4:
@@ -647,20 +632,13 @@
         else:
             guess = [gammaGuess]
             bounds = [[0.8,5.0]]
->>>>>>> 5e93da4f
         #gamma = optim.fmin(self.fitGammaErrFun, guess, (x, y, minLum, maxLum))
 #        gamma = optim.fminbound(self.fitGammaErrFun,
 #            minGamma, maxGamma,
 #            args=(x,y, minLum, maxLum))
-<<<<<<< HEAD
-        params = optim.fmin_bfgs(self.fitGammaErrFun, guess, args = (x,y, minLum, maxLum))
-        print 'params:', params
-        return minLum, maxLum, params
-=======
         params = optim.fmin_tnc(self.fitGammaErrFun, numpy.array(guess), approx_grad=True,
             args = (x,y, minLum, maxLum), bounds=bounds, messages=0)
         return minLum, maxLum, params[0]
->>>>>>> 5e93da4f
 
     def fitGammaErrFun(self, params, x, y, minLum, maxLum):
         """
@@ -669,11 +647,7 @@
         (used by fitGammaFun)
         """
         if self.eq==4:
-<<<<<<< HEAD
-            gamma,k,a = params
-=======
             gamma,a,k = params
->>>>>>> 5e93da4f
             model = numpy.asarray(gammaFun(x, minLum, maxLum, gamma, eq=self.eq, a=a, k=k))
         else:
             gamma = params[0]
@@ -1012,14 +986,6 @@
         nMissing = sum([a==None, b==None, k==None])
         #check params
         if nMissing>1:
-<<<<<<< HEAD
-            raise AttributeError, "For eq=3, gammaFun needs 2 of a,b,k to be specified"
-        elif nMissing==1:
-            if a==None:
-                a = minLum-b**(1.0/gamma)       #when y=min, x=0
-            elif b==None or b==numpy.nan:
-                b = (minLum-a)**(1.0/gamma)     #when y=min, x=0
-=======
             raise AttributeError, "For eq=4, gammaFun needs 2 of a,b,k to be specified"
         elif nMissing==1:
             if a==None:
@@ -1029,18 +995,11 @@
                     b=0.1**(1.0/gamma)#can't take inv power of -ve
                 else:
                     b = (minLum-a)**(1.0/gamma)     #when y=min, x=0
->>>>>>> 5e93da4f
             elif k==None:
                 k = (maxLum - a)**(1.0/gamma) - b #when y=max, x=1
         #this is the same as Pelli and Zhang (but different inverse function)
         yy = a+(b+k*xx)**gamma #Pelli and Zhang (1991)
-<<<<<<< HEAD
-        print 'testing', nMissing, b==None, minLum, maxLum, gamma, eq, a, b, k
-        print 'yymax', yy.max()
-    #print 'a=%.3f      b=%.3f' %(a,b)
-=======
-
->>>>>>> 5e93da4f
+
     return yy
 
 def gammaInvFun(yy, minLum, maxLum, gamma, b=None, eq=1):

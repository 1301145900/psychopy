#!/usr/bin/env python
# -*- coding: utf-8 -*-

from pathlib import Path
import traceback
import yaml
import os
import sys


"""
The Alerts module is used for generating alerts during PsychoPy integrity checks.

Attributes
----------
catalog : AlertCatalog
    For loading alert catalogues, or definitions of each alert, from a catalog of yaml files.
    Each catalogue entry has a code key, with values of code, category, msg, and url.
    Each entry has equivalent reStructuredText entries for insertion into help pages. 
alertLog : List
    For storing alerts that are otherwise lost when flushing standard stream. The stored
    lists can be used to feed AlertPanel using in Project Info and new Runner frame.
"""


class AlertCatalog(object):
    """A class for loading alerts from the alerts catalogue yaml file"""
    def __init__(self):
        self.alert = self.load()

    @property
    def alertPath(self):
        return Path(os.path.dirname(os.path.abspath(__file__))) / "alertsCatalogue"

    @property
    def alertFiles(self):
        return list(self.alertPath.glob("*[0-9].*"))

    def load(self):
        """Loads alert catalogue yaml files

        Returns
        -------
        dict
            The alerts catalogue as a Python dictionary
        """
        alertDict = {}

        for filePath in self.alertFiles:
            # '{}'.format(filePath) instead of simple open(filePath,'r')
            # is needed for Py2 support only
            with open('{}'.format(filePath), 'r') as ymlFile:
                entry = yaml.load(ymlFile, Loader=yaml.SafeLoader)
                if entry is None:
                    continue  # this might be a stub for future entry
                ID = entry['code']
                alertDict[ID] = entry
                if 'url' not in entry:  # give a default URL
                    entry['url'] = ('https://psychopy.org/alerts/{}.html'
                                    .format(ID))

        return alertDict


class AlertEntry(object):
    """An Alerts data class holding alert data as attributes

    Attributes
    ----------

    code: int
        The 4 digit code for retrieving alert from AlertCatalogue
    cat: str
        The category of the alert
    url: str
        A URL for pointing towards information resources for solving the issue
    obj: object
        The object related to the alert e.g., TextComponent object.
    type: str
        Type of component being tested
    name: str
        Name of component being tested
    msg: str
        The alert message
    trace: sys.exec_info() traceback object
            The traceback

    Parameters
    ----------
    code: int
            The 4 digit code for retrieving alert from AlertCatalogue
    obj: object
        The object related to the alert e.g., TextComponent object.
    strFields: dict
            Dict containing relevant values for formatting messages
    trace: sys.exec_info() traceback object
            The traceback
    """
    def __init__(self, code, obj, strFields=None, trace=None):
        self.code = catalog.alert[code]['code']
        self.cat = catalog.alert[code]['cat']
        self.url = catalog.alert[code]['url']
        self.obj = obj

        if hasattr(obj, 'type'):
            self.type = obj.type
        else:
            self.type = None

        if hasattr(obj, "params"):
            self.name = obj.params['name'].val
        else:
            self.name = None

        if strFields:
            self.msg = catalog.alert[code]['msg'].format(**strFields)
        else:
            self.msg = catalog.alert[code]['msg']

        if trace:
            self.trace = ''.join(traceback.format_exception(trace[0], trace[1], trace[2]))
        else:
            self.trace = None


def alert(code=None, obj=object, strFields=None, trace=None):
    """The alert function is used for writing alerts to the standard error stream.
    Only the ErrorHandler class can receive alerts via the "receiveAlert" method.

    Parameters
    ----------
    code: int
        The 4 digit code for retrieving alert from AlertCatalogue
    obj: object
        The object related to the alert e.g., TextComponent object
    strFields: dict
        Dict containing relevant values for formatting messages
    trace: sys.exec_info() traceback object
            The traceback
    """

    msg = AlertEntry(code, obj, strFields, trace)

    # format the warning into a string for console and logging targets
<<<<<<< HEAD
    msgAsStr = ("Code: {code} | "
                "Category: {cat} | "
                "URL: {url} | "
                "Message: {msg} | ".format(code=msg.code,
                                           cat=msg.cat,
                                           name=msg.name,
                                           url=msg.url,
                                           msg=msg.msg,
                                           ))

=======

    msgAsStr = ("Alert {code}: {msg}\n"
                "For more info see https://docs.psychopy.org/alerts/{code}.html"
                .format(type=msg.type,
                                            name=msg.name,
                                            code=msg.code,
                                            cat=msg.cat,
                                            msg=msg.msg,
                                            trace=msg.trace))
    # msgAsStr = ("Component Type: {type} | "
    #             "Component Name: {name} | "
    #             "Code: {code} | "
    #             "Category: {cat} | "
    #             "Message: {msg} | "
    #             "Traceback: {trace}".format(type=msg.type,
    #                                         name=msg.name,
    #                                         code=msg.code,
    #                                         cat=msg.cat,
    #                                         msg=msg.msg,
    #                                         trace=msg.trace))

    # if we have a psychopy warning instead of a file-like stderr then pass on the raw info
>>>>>>> 65176f74
    if hasattr(sys.stderr, 'receiveAlert'):
        sys.stderr.receiveAlert(msg)
    else:
        sys.stderr.write(msgAsStr)  # For tests detecting output - change when error handler set up

<<<<<<< HEAD
# Create catalogue
catalogue = AlertCatalogue()
=======
# Create catalog
catalog = AlertCatalog()
alertLog = []
>>>>>>> 65176f74
<|MERGE_RESOLUTION|>--- conflicted
+++ resolved
@@ -142,19 +142,6 @@
     msg = AlertEntry(code, obj, strFields, trace)
 
     # format the warning into a string for console and logging targets
-<<<<<<< HEAD
-    msgAsStr = ("Code: {code} | "
-                "Category: {cat} | "
-                "URL: {url} | "
-                "Message: {msg} | ".format(code=msg.code,
-                                           cat=msg.cat,
-                                           name=msg.name,
-                                           url=msg.url,
-                                           msg=msg.msg,
-                                           ))
-
-=======
-
     msgAsStr = ("Alert {code}: {msg}\n"
                 "For more info see https://docs.psychopy.org/alerts/{code}.html"
                 .format(type=msg.type,
@@ -176,17 +163,11 @@
     #                                         trace=msg.trace))
 
     # if we have a psychopy warning instead of a file-like stderr then pass on the raw info
->>>>>>> 65176f74
     if hasattr(sys.stderr, 'receiveAlert'):
         sys.stderr.receiveAlert(msg)
     else:
         sys.stderr.write(msgAsStr)  # For tests detecting output - change when error handler set up
 
-<<<<<<< HEAD
-# Create catalogue
-catalogue = AlertCatalogue()
-=======
 # Create catalog
 catalog = AlertCatalog()
-alertLog = []
->>>>>>> 65176f74
+alertLog = []
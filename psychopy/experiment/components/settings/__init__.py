#!/usr/bin/env python
# -*- coding: utf-8 -*-

from __future__ import absolute_import, print_function

from builtins import str
from builtins import object
import os
import re
import psychopy
from psychopy import logging
from psychopy.experiment.components import BaseComponent, Param, _translate
from psychopy.tools.versionchooser import versionOptions, availableVersions
from psychopy.constants import PY3

# for creating html output folders:
import shutil
import hashlib
import zipfile


def readTextFile(relPath):
    fullPath = os.path.join(thisFolder, relPath)
    with open(fullPath, "r") as f:
        txt = f.read()
    return txt


# used when writing scripts and in namespace:
_numpyImports = ['sin', 'cos', 'tan', 'log', 'log10', 'pi', 'average',
                 'sqrt', 'std', 'deg2rad', 'rad2deg', 'linspace', 'asarray']
_numpyRandomImports = ['random', 'randint', 'normal', 'shuffle']

# this is not a standard component - it will appear on toolbar not in
# components panel

# only use _localized values for label values, nothing functional:
_localized = {'expName': _translate("Experiment name"),
              'Show info dlg':  _translate("Show info dialog"),
              'Enable Escape':  _translate("Enable Escape key"),
              'Experiment info':  _translate("Experiment info"),
              'Data filename':  _translate("Data filename"),
              'Full-screen window':  _translate("Full-screen window"),
              'Window size (pixels)':  _translate("Window size (pixels)"),
              'Screen': _translate('Screen'),
              'Monitor':  _translate("Monitor"),
              'color': _translate("Color"),
              'colorSpace':  _translate("Color space"),
              'Units':  _translate("Units"),
              'blendMode':   _translate("Blend mode"),
              'Show mouse':  _translate("Show mouse"),
              'Save log file':  _translate("Save log file"),
              'Save wide csv file':
                  _translate("Save csv file (trial-by-trial)"),
              'Save csv file': _translate("Save csv file (summaries)"),
              'Save excel file':  _translate("Save excel file"),
              'Save psydat file':  _translate("Save psydat file"),
              'logging level': _translate("Logging level"),
              'Use version': _translate("Use PsychoPy version"),
              'Completed URL': _translate("Completed URL"),
              'Incomplete URL': _translate("Incomplete URL"),
              'Output path': _translate("Output path"),
              'JS libs': _translate("JS libs"),
              'Force stereo': _translate("Force stereo"),
              'Export HTML': _translate("Export HTML")}

thisFolder = os.path.split(__file__)[0]
#
#
# # customize the Proj ID Param class to
# class ProjIDParam(Param):
#     @property
#     def allowedVals(self):
#         from psychopy.app.projects import catalog
#         allowed = list(catalog.keys())
#         # always allow the current val!
#         if self.val not in allowed:
#             allowed.append(self.val)
#         # always allow blank (None)
#         if '' not in allowed:
#             allowed.append('')
#         return allowed
#     @allowedVals.setter
#     def allowedVals(self, allowed):
#         pass

class SettingsComponent(object):
    """This component stores general info about how to run the experiment
    """

    def __init__(self, parentName, exp, expName='', fullScr=True,
                 winSize=(1024, 768), screen=1, monitor='testMonitor',
                 showMouse=False, saveLogFile=True, showExpInfo=True,
                 expInfo="{'participant':'', 'session':'001'}",
                 units='use prefs', logging='exp',
                 color='$[0,0,0]', colorSpace='rgb', enableEscape=True,
                 blendMode='avg',
                 saveXLSXFile=False, saveCSVFile=False,
                 saveWideCSVFile=True, savePsydatFile=True,
                 savedDataFolder='',
                 useVersion='',
                 filename=None, exportHTML='on Sync'):
        self.type = 'Settings'
        self.exp = exp  # so we can access the experiment if necess
        self.exp.requirePsychopyLibs(['visual', 'gui'])
        self.parentName = parentName
        self.url = "http://www.psychopy.org/builder/settings.html"

        # if filename is the default value fetch the builder pref for the
        # folder instead
        if filename is None:
            filename = ("u'xxxx/%s_%s_%s' % (expInfo['participant'], expName,"
                        " expInfo['date'])")
        if filename.startswith("u'xxxx"):
            folder = self.exp.prefsBuilder['savedDataFolder'].strip()
            filename = filename.replace("xxxx", folder)

        # params
        self.params = {}
        self.order = ['expName', 'Show info dlg', 'Experiment info',
                      'Data filename',
                      'Save excel file', 'Save csv file',
                      'Save wide csv file', 'Save psydat file',
                      'Save log file', 'logging level',
                      'Monitor', 'Screen', 'Full-screen window',
                      'Window size (pixels)',
                      'color', 'colorSpace', 'Units', 'HTML path']
        # basic params
        self.params['expName'] = Param(
            expName, valType='str', allowedTypes=[],
            hint=_translate("Name of the entire experiment (taken by default"
                            " from the filename on save)"),
            label=_localized["expName"])
        self.params['Show info dlg'] = Param(
            showExpInfo, valType='bool', allowedTypes=[],
            hint=_translate("Start the experiment with a dialog to set info"
                            " (e.g.participant or condition)"),
            label=_localized["Show info dlg"], categ='Basic')
        self.params['Enable Escape'] = Param(
            enableEscape, valType='bool', allowedTypes=[],
            hint=_translate("Enable the <esc> key, to allow subjects to quit"
                            " / break out of the experiment"),
            label=_localized["Enable Escape"])
        self.params['Experiment info'] = Param(
            expInfo, valType='code', allowedTypes=[],
            hint=_translate("The info to present in a dialog box. Right-click"
                            " to check syntax and preview the dialog box."),
            label=_localized["Experiment info"], categ='Basic')
        self.params['Use version'] = Param(
            useVersion, valType='str',
            # search for options locally only by default, otherwise sluggish
            allowedVals=versionOptions() + [''] + availableVersions(),
            hint=_translate("The version of PsychoPy to use when running "
                            "the experiment."),
            label=_localized["Use version"], categ='Basic')
        self.params['Force stereo'] = Param(
            enableEscape, valType='bool', allowedTypes=[],
            hint=_translate("Force audio to stereo (2-channel) output"),
            label=_localized["Force stereo"])

        # screen params
        self.params['Full-screen window'] = Param(
            fullScr, valType='bool', allowedTypes=[],
            hint=_translate("Run the experiment full-screen (recommended)"),
            label=_localized["Full-screen window"], categ='Screen')
        self.params['Window size (pixels)'] = Param(
            winSize, valType='code', allowedTypes=[],
            hint=_translate("Size of window (if not fullscreen)"),
            label=_localized["Window size (pixels)"], categ='Screen')
        self.params['Screen'] = Param(
            screen, valType='num', allowedTypes=[],
            hint=_translate("Which physical screen to run on (1 or 2)"),
            label=_localized["Screen"], categ='Screen')
        self.params['Monitor'] = Param(
            monitor, valType='str', allowedTypes=[],
            hint=_translate("Name of the monitor (from Monitor Center). Right"
                            "-click to go there, then copy & paste a monitor "
                            "name here."),
            label=_localized["Monitor"], categ="Screen")
        self.params['color'] = Param(
            color, valType='str', allowedTypes=[],
            hint=_translate("Color of the screen (e.g. black, $[1.0,1.0,1.0],"
                            " $variable. Right-click to bring up a "
                            "color-picker.)"),
            label=_localized["color"], categ='Screen')
        self.params['colorSpace'] = Param(
            colorSpace, valType='str',
            hint=_translate("Needed if color is defined numerically (see "
                            "PsychoPy documentation on color spaces)"),
            allowedVals=['rgb', 'dkl', 'lms', 'hsv', 'hex'],
            label=_localized["colorSpace"], categ="Screen")
        self.params['Units'] = Param(
            units, valType='str', allowedTypes=[],
            allowedVals=['use prefs', 'deg', 'pix', 'cm', 'norm', 'height',
                         'degFlatPos', 'degFlat'],
            hint=_translate("Units to use for window/stimulus coordinates "
                            "(e.g. cm, pix, deg)"),
            label=_localized["Units"], categ='Screen')
        self.params['blendMode'] = Param(
            blendMode, valType='str',
            allowedTypes=[], allowedVals=['add', 'avg'],
            hint=_translate("Should new stimuli be added or averaged with "
                            "the stimuli that have been drawn already"),
            label=_localized["blendMode"], categ='Screen')
        self.params['Show mouse'] = Param(
            showMouse, valType='bool', allowedTypes=[],
            hint=_translate("Should the mouse be visible on screen?"),
            label=_localized["Show mouse"], categ='Screen')

        # data params
        self.params['Data filename'] = Param(
            filename, valType='code', allowedTypes=[],
            hint=_translate("Code to create your custom file name base. Don"
                            "'t give a file extension - this will be added."),
            label=_localized["Data filename"], categ='Data')
        self.params['Save log file'] = Param(
            saveLogFile, valType='bool', allowedTypes=[],
            hint=_translate("Save a detailed log (more detailed than the "
                            "excel/csv files) of the entire experiment"),
            label=_localized["Save log file"], categ='Data')
        self.params['Save wide csv file'] = Param(
            saveWideCSVFile, valType='bool', allowedTypes=[],
            hint=_translate("Save data from loops in comma-separated-value "
                            "(.csv) format for maximum portability"),
            label=_localized["Save wide csv file"], categ='Data')
        self.params['Save csv file'] = Param(
            saveCSVFile, valType='bool', allowedTypes=[],
            hint=_translate("Save data from loops in comma-separated-value "
                            "(.csv) format for maximum portability"),
            label=_localized["Save csv file"], categ='Data')
        self.params['Save excel file'] = Param(
            saveXLSXFile, valType='bool', allowedTypes=[],
            hint=_translate("Save data from loops in Excel (.xlsx) format"),
            label=_localized["Save excel file"], categ='Data')
        self.params['Save psydat file'] = Param(
            savePsydatFile, valType='bool', allowedVals=[True],
            hint=_translate("Save data from loops in psydat format. This is "
                            "useful for python programmers to generate "
                            "analysis scripts."),
            label=_localized["Save psydat file"], categ='Data')
        self.params['logging level'] = Param(
            logging, valType='code',
            allowedVals=['error', 'warning', 'data', 'exp', 'info', 'debug'],
            hint=_translate("How much output do you want in the log files? "
                            "('error' is fewest messages, 'debug' is most)"),
            label=_localized["logging level"], categ='Data')

        # HTML output params
        # self.params['OSF Project ID'] = ProjIDParam(
        #     '', valType='str', # automatically updates to allow choices
        #     hint=_translate("The ID of this project (e.g. 5bqpc)"),
        #     label="OSF Project ID", categ='Online')
        self.params['HTML path'] = Param(
            'html', valType='str', allowedTypes=[],
            hint=_translate("Place the HTML files will be saved locally "),
            label="Output path", categ='Online')
        self.params['JS libs'] = Param(
            'packaged', valType='str', allowedVals=['packaged'],
            hint=_translate("Should we package a copy of the JS libs or use"
                            "remote copies (http:/www.psychopy.org/js)?"),
            label="JS libs", categ='Online')
        self.params['Completed URL'] = Param(
            '', valType='str',
            hint=_translate("Where should participants be redirected after the experiment on completion\n"
                            " INSERT COMPLETION URL E.G.?"),
            label="Completed URL", categ='Online')
        self.params['Incomplete URL'] = Param(
            '', valType='str',
            hint=_translate("Where participants are redirected if they do not complete the task\n"
                            " INSERT INCOMPLETION URL E.G.?"),
            label="Incomplete URL", categ='Online')


        self.params['exportHTML'] = Param(
            exportHTML, valType='str',
            allowedVals=['on Save', 'on Sync', 'manually'],
            hint=_translate("When to export experiment to the HTML folder."),
            label=_localized["Export HTML"], categ='Online')

    def getInfo(self):
        """Rather than converting the value of params['Experiment Info']
        into a dict from a string (which can lead to errors) use this function
        :return: expInfo as a dict
        """
        infoStr = self.params['Experiment info'].val.strip()
        if len(infoStr) == 0:
            return {}
        try:
            d = eval(infoStr)
        except SyntaxError:
            """under Python3 {'participant':'', 'session':02} raises an error because 
            ints can't have leading zeros. We will check for those and correct them
            tests = ["{'participant':'', 'session':02}",
                    "{'participant':'', 'session':02}",
                    "{'participant':'', 'session': 0043}",
                    "{'participant':'', 'session':02, 'id':009}",
                    ]
                    """

            def entryToString(match):
                entry = match.group(0)
                digits = re.split(r": *", entry)[1]
                return ':{}'.format(repr(digits))

            # 0 or more spaces, 1-5 zeros, 0 or more digits:
            pattern = re.compile(r": *0{1,5}\d*")
            try:
                d = eval(re.sub(pattern, entryToString, infoStr))
            except SyntaxError:  # still a syntax error, possibly caused by user
                msg = ('Builder Expt: syntax error in '
                              '"Experiment info" settings (expected a dict)')
                logging.error(msg)
                raise AttributeError(msg)
        return d

    def getType(self):
        return self.__class__.__name__

    def getShortType(self):
        return self.getType().replace('Component', '')

    def getSaveDataDir(self):
        if 'Saved data folder' in self.params:
            # we have a param for the folder (deprecated since 1.80)
            saveToDir = self.params['Saved data folder'].val.strip()
            if not saveToDir:  # it was blank so try preferences
                saveToDir = self.exp.prefsBuilder['savedDataFolder'].strip()
        else:
            saveToDir = os.path.dirname(self.params['Data filename'].val)
        return saveToDir or u'data'

    def writeUseVersion(self, buff):
        if self.params['Use version'].val:
            code = ('\nimport psychopy\n'
                    'psychopy.useVersion({})\n\n')
            val = repr(self.params['Use version'].val)
            buff.writeIndentedLines(code.format(val))

    def writeInitCode(self, buff, version, localDateTime):

        buff.write(
            '#!/usr/bin/env python\n'
            '# -*- coding: utf-8 -*-\n'
            '"""\nThis experiment was created using PsychoPy3 Experiment '
            'Builder (v%s),\n'
            '    on %s\n' % (version, localDateTime) +
            'If you publish work using this script please cite the PsychoPy '
            'publications:\n'
            '    Peirce, JW (2007) PsychoPy - Psychophysics software in '
            'Python.\n'
            '        Journal of Neuroscience Methods, 162(1-2), 8-13.\n'
            '    Peirce, JW (2009) Generating stimuli for neuroscience using '
            'PsychoPy.\n'
            '        Frontiers in Neuroinformatics, 2:10. doi: 10.3389/'
            'neuro.11.010.2008\n"""\n'
            "\nfrom __future__ import absolute_import, division\n")

        self.writeUseVersion(buff)

        buff.write(
            "from psychopy import locale_setup, "
            "%s\n" % ', '.join(self.exp.psychopyLibs) +
            "from psychopy.constants import (NOT_STARTED, STARTED, PLAYING,"
            " PAUSED,\n"
            "                                STOPPED, FINISHED, PRESSED, "
            "RELEASED, FOREVER)\n"
            "import numpy as np  # whole numpy lib is available, "
            "prepend 'np.'\n"
            "from numpy import (%s,\n" % ', '.join(_numpyImports[:7]) +
            "                   %s)\n" % ', '.join(_numpyImports[7:]) +
            "from numpy.random import %s\n" % ', '.join(_numpyRandomImports) +
            "import os  # handy system and path functions\n" +
            "import sys  # to get file system encoding\n"
            "\n")

    def prepareResourcesJS(self):
        """Sets up the resources folder and writes the info.php file for PsychoJS
        """

        join = os.path.join

        def copyTreeWithMD5(src, dst):
            """Copies the tree but checks SHA for each file first
            """
            # despite time to check the md5 hashes this func gives speed-up
            # over about 20% over using shutil.rmtree() and copytree()
            for root, subDirs, files in os.walk(src):
                relPath = os.path.relpath(root, src)
                for thisDir in subDirs:
                    if not os.path.isdir(join(root, thisDir)):
                        os.makedirs(join(root, thisDir))
                for thisFile in files:
                    copyFileWithMD5(join(root, thisFile),
                                    join(dst, relPath, thisFile))

        def copyFileWithMD5(src, dst):
            """Copies a file but only if doesn't exist or SHA is diff
            """
            if os.path.isfile(dst):
                with open(dst, 'r') as f:
                    dstMD5 = hashlib.md5(f.read()).hexdigest()
                with open(src, 'r') as f:
                    srcMD5 = hashlib.md5(f.read()).hexdigest()
                if srcMD5 == dstMD5:
                    return  # already matches - do nothing
                # if we got here then the file exists but not the same
                # delete and replace. TODO: In future this should check date
                os.remove(dst)
            # either didn't exist or has been deleted
            folder = os.path.split(dst)[0]
            if not os.path.isdir(folder):
                os.makedirs(folder)
            shutil.copy2(src, dst)

        # write info.php file
        folder = os.path.dirname(self.exp.expPath)
        if not os.path.isdir(folder):
            os.mkdir(folder)
        # get OSF projcet info if there was a project id
        # projLabel = self.params['OSF Project ID'].val
        # these are all blank unless we find a valid proj
        # osfID = osfName = osfToken = ''
        # osfHtmlFolder = ''
        # osfDataFolder = 'data'
        # is email a defined parameter for this version
        if 'email' in self.params:
            email = repr(self.params['email'].val)
        else:
            email = "''"
        # populate resources folder
        resFolder = join(folder, 'resources')
        if not os.path.isdir(resFolder):
            os.mkdir(resFolder)
        resourceFiles = self.exp.getResourceFiles()

        for srcFile in resourceFiles:
            dstAbs = os.path.normpath(join(resFolder, srcFile['rel']))
            dstFolder = os.path.split(dstAbs)[0]
            if not os.path.isdir(dstFolder):
                os.makedirs(dstFolder)
            shutil.copy2(srcFile['abs'], dstAbs)

    def writeInitCodeJS(self, buff, version, localDateTime, modular=True):
        # create resources folder
        self.prepareResourcesJS()

        # html header
        template = readTextFile("JS_htmlHeader.tmpl")
        header = template.format(
                   name=self.params['expName'].val,  # prevent repr() conversion
                   params=self.params)
        jsFile = self.exp.expPath
        folder = os.path.dirname(jsFile)
        if not os.path.isdir(folder):
            os.makedirs(folder)
        with open(os.path.join(folder, "index.html"), 'wb') as html:
            html.write(header.encode())
        html.close()

        # Write header comment
        starLen = "*"*(len(self.params['expName'].val)+9)
        code = ("/%s \n"
               " * %s Test *\n" 
               " %s/\n\n")
        buff.writeIndentedLines(code % (starLen, self.params['expName'].val.title(), starLen))

        # Write imports if modular
        if modular:
            code = ("import {{ PsychoJS }} from './lib/core-{version}.js';\n"
                    "import * as core from './lib/core-{version}.js';\n"
                    "import {{ TrialHandler }} from './lib/data-{version}.js';\n"
                    "import {{ Scheduler }} from './lib/util-{version}.js';\n"
                    "import * as util from './lib/util-{version}.js';\n"
                    "import * as visual from './lib/visual-{version}.js';\n"
                    "\n").format(version='3.0.0b11')
            buff.writeIndentedLines(code)

        # Write window code
        self.writeWindowCodeJS(buff)
        code = ("\n// store info about the experiment session:\n"
                "let expName = %(expName)s;  // from the Builder filename that created this script\n"
                "let expInfo = %(Experiment info)s;\n"
                "\n" % self.params)
        buff.writeIndentedLines(code)

    def writeExpSetupCodeJS(self, buff, version):

        # write the code to set up experiment
        buff.setIndentLevel(0, relative=False)
        template = readTextFile("JS_setupExp.tmpl")
        setRedirectURL = ''
        if len(self.params['Completed URL'].val) or len(self.params['Incomplete URL'].val):
            setRedirectURL = ("psychoJS.setRedirectUrls({completedURL}, {incompleteURL});\n"
                              .format(completedURL=self.params['Completed URL'],
                                      incompleteURL=self.params['Incomplete URL']))
        # check where to save data variables
        # if self.params['OSF Project ID'].val:
        #     saveType = "OSF_VIA_EXPERIMENT_SERVER"
        #     projID = "'{}'".format(self.params['OSF Project ID'].val)
        # else:
        #     saveType = "EXPERIMENT_SERVER"
        #     projID = 'undefined'
        code = template.format(
                        params=self.params,
                        name=self.params['expName'].val,
                        loggingLevel=self.params['logging level'].val.upper(),
<<<<<<< HEAD
                        completedURL=self.params['Completed URL'],
                        incompleteURL=self.params['Incomplete URL'],
                        version=version,
=======
                        setRedirectURL=setRedirectURL,
>>>>>>> a3c1d8f4
                        )
        buff.writeIndentedLines(code)

    def writeStartCode(self, buff, version):

        if not PY3:
            decodingInfo = ".decode(sys.getfilesystemencoding())"
        else:
            decodingInfo = ""
        code = ("# Ensure that relative paths start from the same directory "
                "as this script\n"
                "_thisDir = os.path.dirname(os.path.abspath(__file__))"
                "{decoding}\n"
                "os.chdir(_thisDir)\n\n"
                "# Store info about the experiment session\n"
                "psychopyVersion = '{version}'\n".format(decoding=decodingInfo,
                                                         version=version))
        buff.writeIndentedLines(code)

        if self.params['expName'].val in [None, '']:
            buff.writeIndented("expName = 'untitled.py'\n")
        else:
            code = ("expName = %s  # from the Builder filename that created"
                    " this script\n")
            buff.writeIndented(code % self.params['expName'])
        expInfoDict = self.getInfo()
        buff.writeIndented("expInfo = %s\n" % repr(expInfoDict))
        if self.params['Show info dlg'].val:
            buff.writeIndentedLines(
                "dlg = gui.DlgFromDict(dictionary=expInfo, title=expName)\n"
                "if dlg.OK == False:\n    core.quit()  # user pressed cancel\n")
        buff.writeIndentedLines(
            "expInfo['date'] = data.getDateStr()  # add a simple timestamp\n"
            "expInfo['expName'] = expName\n"
            "expInfo['psychopyVersion'] = psychopyVersion")
        level = self.params['logging level'].val.upper()

        saveToDir = self.getSaveDataDir()
        buff.writeIndentedLines("\n# Data file name stem = absolute path +"
                                " name; later add .psyexp, .csv, .log, etc\n")
        # deprecated code: before v1.80.00 we had 'Saved data folder' param
        # fairly fixed filename
        if 'Saved data folder' in self.params:
            participantField = ''
            for field in ('participant', 'Participant', 'Subject', 'Observer'):
                if field in expInfoDict:
                    participantField = field
                    self.params['Data filename'].val = (
                        repr(saveToDir) + " + os.sep + '%s_%s' % (expInfo['" +
                        field + "'], expInfo['date'])")
                    break
            if not participantField:
                # no participant-type field, so skip that part of filename
                self.params['Data filename'].val = repr(
                    saveToDir) + " + os.path.sep + expInfo['date']"
            # so that we don't overwrite users changes doing this again
            del self.params['Saved data folder']

        # now write that data file name to the script
        if not self.params['Data filename'].val:  # i.e., the user deleted it
            self.params['Data filename'].val = (
                repr(saveToDir) +
                " + os.sep + u'psychopy_data_' + data.getDateStr()")
        # detect if user wanted an absolute path -- else make absolute:
        filename = self.params['Data filename'].val.lstrip('"\'')
        # (filename.startswith('/') or filename[1] == ':'):
        if filename == os.path.abspath(filename):
            buff.writeIndented("filename = %s\n" %
                               self.params['Data filename'])
        else:
            buff.writeIndented("filename = _thisDir + os.sep + %s\n" %
                               self.params['Data filename'])

        # set up the ExperimentHandler
        code = ("\n# An ExperimentHandler isn't essential but helps with "
                "data saving\n"
                "thisExp = data.ExperimentHandler(name=expName, version='',\n"
                "    extraInfo=expInfo, runtimeInfo=None,\n"
                "    originPath=%s,\n")
        buff.writeIndentedLines(code % repr(self.exp.expPath))

        code = ("    savePickle=%(Save psydat file)s, saveWideText=%(Save "
                "wide csv file)s,\n    dataFileName=filename)\n")
        buff.writeIndentedLines(code % self.params)

        if self.params['Save log file'].val:
            code = ("# save a log file for detail verbose info\nlogFile = "
                    "logging.LogFile(filename+'.log', level=logging.%s)\n")
            buff.writeIndentedLines(code % level)
        buff.writeIndented("logging.console.setLevel(logging.WARNING)  "
                           "# this outputs to the screen, not a file\n")

        if self.exp.settings.params['Enable Escape'].val:
            buff.writeIndentedLines("\nendExpNow = False  # flag for 'escape'"
                                    " or other condition => quit the exp\n")

    def writeWindowCode(self, buff):
        """Setup the window code.
        """
        buff.writeIndentedLines("\n# Setup the Window\n")
        # get parameters for the Window
        fullScr = self.params['Full-screen window'].val
        # if fullscreen then hide the mouse, unless its requested explicitly
        allowGUI = (not bool(fullScr)) or bool(self.params['Show mouse'].val)
        allowStencil = False
        # NB routines is a dict:
        for thisRoutine in list(self.exp.routines.values()):
            # a single routine is a list of components:
            for thisComp in thisRoutine:
                if thisComp.type == 'Aperture':
                    allowStencil = True
                if thisComp.type == 'RatingScale':
                    allowGUI = True  # to have a mouse

        requestedScreenNumber = int(self.params['Screen'].val)
        nScreens = 10
        # try:
        #     nScreens = wx.Display.GetCount()
        # except Exception:
        #     # will fail if application hasn't been created (e.g. in test
        #     # environments)
        #     nScreens = 10
        if requestedScreenNumber > nScreens:
            logging.warn("Requested screen can't be found. Writing script "
                         "using first available screen.")
            screenNumber = 0
        else:
            # computer has 1 as first screen
            screenNumber = requestedScreenNumber - 1

        size = self.params['Window size (pixels)']
        code = ("win = visual.Window(\n    size=%s, fullscr=%s, screen=%s,"
                "\n    allowGUI=%s, allowStencil=%s,\n")
        vals = (size, fullScr, screenNumber, allowGUI, allowStencil)
        buff.writeIndented(code % vals)
        code = ("    monitor=%(Monitor)s, color=%(color)s, "
                "colorSpace=%(colorSpace)s,\n")
        if self.params['blendMode'].val:
            code += "    blendMode=%(blendMode)s, useFBO=True,\n"

        if self.params['Units'].val != 'use prefs':
            code += "    units=%(Units)s"
        code = code.rstrip(', \n') + ')\n'
        buff.writeIndentedLines(code % self.params)

        if 'microphone' in self.exp.psychopyLibs:  # need a pyo Server
            buff.writeIndentedLines("\n# Enable sound input/output:\n"
                                    "microphone.switchOn()\n")

        code = ("# store frame rate of monitor if we can measure it\n"
                "expInfo['frameRate'] = win.getActualFrameRate()\n"
                "if expInfo['frameRate'] != None:\n"
                "    frameDur = 1.0 / round(expInfo['frameRate'])\n"
                "else:\n"
                "    frameDur = 1.0 / 60.0  # could not measure, so guess\n")
        buff.writeIndentedLines(code)

    def writeWindowCodeJS(self, buff):
        code = ("// init psychoJS:\n"
        "var psychoJS = new PsychoJS({{\n"
        "  debug: true\n"
        "}});\n\n"
        "// open window:\n"
        "psychoJS.openWindow({{\n"
        "  fullscr: {fullScr},\n"
        "  color: new util.Color({params[color]}),\n"
        "  units: {params[Units]}\n"
        "}});\n").format(fullScr=str(self.params['Full-screen window']).lower(),
            params=self.params)
        buff.writeIndentedLines(code)

    def writeEndCode(self, buff):
        """Write code for end of experiment (e.g. close log file).
        """
        buff.writeIndented("# these shouldn't be strictly necessary "
                           "(should auto-save)\n")
        if self.params['Save wide csv file'].val:
            buff.writeIndented("thisExp.saveAsWideText(filename+'.csv')\n")
        if self.params['Save psydat file'].val:
            buff.writeIndented("thisExp.saveAsPickle(filename)\n")
        if self.params['Save log file'].val:
            buff.writeIndented("logging.flush()\n")
        code = ("# make sure everything is closed down\n"
                "thisExp.abort()  # or data files will save again on exit\n"
                "win.close()\n"
                "core.quit()\n")
        buff.writeIndentedLines(code)

    def writeEndCodeJS(self, buff):

        endLoopInteration = ("\nfunction endLoopIteration(thisTrial) {\n"
                    "  // ------Prepare for next entry------\n"
                    "  return function () {\n"
                    "    if (typeof thisTrial === 'undefined' || !('isTrials' in thisTrial) || thisTrial.isTrials) {\n"
                    "      psychoJS.experiment.nextEntry();\n"
                    "    }\n"
                    "  return Scheduler.Event.NEXT;\n"
                    "  };\n"
                    "}\n")
        buff.writeIndentedLines(endLoopInteration)

        recordLoopIterationFunc = ("\nfunction importConditions(loop) {\n"
                    "  const trialIndex = loop.getTrialIndex();\n"
                    "  return function () {\n"
                    "    loop.setTrialIndex(trialIndex);\n"
                    "    psychoJS.importAttributes(loop.getCurrentTrial());\n"
                    "    return Scheduler.Event.NEXT;\n"
                    "    };\n"
                    "}\n")
        buff.writeIndentedLines(recordLoopIterationFunc)
        quitFunc = ("\nfunction quitPsychoJS(isCompleted) {\n"
                    "  psychoJS.window.close();\n"
                    "  psychoJS.quit({isCompleted});\n\n"
                    "  return Scheduler.Event.QUIT;\n"
                    "}")
        buff.writeIndentedLines(quitFunc)
        buff.setIndentLevel(-1)<|MERGE_RESOLUTION|>--- conflicted
+++ resolved
@@ -504,13 +504,7 @@
                         params=self.params,
                         name=self.params['expName'].val,
                         loggingLevel=self.params['logging level'].val.upper(),
-<<<<<<< HEAD
-                        completedURL=self.params['Completed URL'],
-                        incompleteURL=self.params['Incomplete URL'],
-                        version=version,
-=======
                         setRedirectURL=setRedirectURL,
->>>>>>> a3c1d8f4
                         )
         buff.writeIndentedLines(code)
 

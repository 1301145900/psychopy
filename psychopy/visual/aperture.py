--- conflicted
+++ resolved
@@ -71,11 +71,8 @@
         self.__dict__['size'] = size
         self.__dict__['pos'] = pos
         self.__dict__['ori'] = ori
-<<<<<<< HEAD
         self.__dict__['inverted'] = inverted
-=======
         self.__dict__['filename'] = False
->>>>>>> 4709215d
 
         #unit conversions
         if units!=None and len(units):
@@ -141,13 +138,6 @@
             GL.glDepthMask(GL.GL_FALSE)
             GL.glStencilFunc(GL.GL_NEVER, 0, 0)
             GL.glStencilOp(GL.GL_INCR, GL.GL_INCR, GL.GL_INCR)
-<<<<<<< HEAD
-            self._shape.draw(keepMatrix=True) #draw without push/pop matrix
-            if self.inverted:
-                GL.glStencilFunc(GL.GL_EQUAL, 0, 1)
-            else:
-                GL.glStencilFunc(GL.GL_EQUAL, 1, 1)
-=======
 
             if self.__dict__['filename']:
                 GL.glEnable(GL.GL_ALPHA_TEST)
@@ -156,8 +146,11 @@
                 GL.glDisable(GL.GL_ALPHA_TEST)
             else:
                 self._shape.draw(keepMatrix=True) #draw without push/pop matrix
-            GL.glStencilFunc(GL.GL_EQUAL, 1, 1)
->>>>>>> 4709215d
+
+            if self.inverted:
+                GL.glStencilFunc(GL.GL_EQUAL, 0, 1)
+            else:
+                GL.glStencilFunc(GL.GL_EQUAL, 1, 1)
             GL.glStencilOp(GL.GL_KEEP, GL.GL_KEEP, GL.GL_KEEP)
     
             GL.glPopMatrix()
